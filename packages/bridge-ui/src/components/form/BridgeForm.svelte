<script lang="ts">
  import { _ } from 'svelte-i18n';
  import { LottiePlayer } from '@lottiefiles/svelte-lottie-player';

<<<<<<< HEAD
  import { selectedToken } from '../../store/token';
=======
  import { token } from '../../store/token';
>>>>>>> f5f7b7ee
  import { fromChain, toChain } from '../../store/chain';
  import { activeBridge, bridgeType } from '../../store/bridge';
  import { signer } from '../../store/signer';
  import { BigNumber, Contract, ethers, Signer } from 'ethers';
  import ProcessingFee from './ProcessingFee';
  import SelectToken from '../buttons/SelectToken.svelte';

  import type { Token } from '../../domain/token';
  import type { BridgeOpts, BridgeType } from '../../domain/bridge';

  import type { Chain } from '../../domain/chain';
  import { truncateString } from '../../utils/truncateString';
  import {
    pendingTransactions,
    transactions as transactionsStore,
<<<<<<< HEAD
  } from '../../store/transaction';
=======
  } from '../../store/transactions';
>>>>>>> f5f7b7ee
  import Memo from './Memo.svelte';
  import ERC20_ABI from '../../constants/abi/ERC20';
  import TokenVaultABI from '../../constants/abi/TokenVault';
  import type { BridgeTransaction } from '../../domain/transaction';
  import { MessageStatus } from '../../domain/message';
  import { Funnel } from 'svelte-heros-v2';
  import FaucetModal from '../modals/FaucetModal.svelte';
  import { errorToast, successToast } from '../Toast.svelte';
  import { L1_CHAIN_ID } from '../../constants/envVars';
  import { fetchFeeData } from '@wagmi/core';
  import { checkIfTokenIsDeployedCrossChain } from '../../utils/checkIfTokenIsDeployedCrossChain';
  import To from './To.svelte';
  import { ETHToken } from '../../token/tokens';
  import { chains } from '../../chain/chains';
  import { providers } from '../../provider/providers';
  import { tokenVaults } from '../../vault/tokenVaults';
  import { isOnCorrectChain } from '../../utils/isOnCorrectChain';
  import { ProcessingFeeMethod } from '../../domain/fee';
  import Button from '../buttons/Button.svelte';
<<<<<<< HEAD
  import { storageService } from '../../storage/services';
=======
>>>>>>> f5f7b7ee

  let amount: string;
  let amountInput: HTMLInputElement;
  let requiresAllowance: boolean = false;
  let btnDisabled: boolean = true;
  let tokenBalance: string;
  let memo: string = '';
  let loading: boolean = false;
  let isFaucetModalOpen: boolean = false;
  let memoError: string;
  let to: string = '';
  let showTo: boolean = false;
  let feeMethod: ProcessingFeeMethod = ProcessingFeeMethod.RECOMMENDED;
  let feeAmount: string = '0';

  // TODO: too much going on here. We need to extract
  //       logic and unit test the hell out of all this.

  async function addrForToken() {
    let addr = $selectedToken.addresses.find(
      (chainAddress) => chainAddress.chainId === $fromChain.id,
    ).address;

    if (
      $selectedToken.symbol !== ETHToken.symbol &&
      (!addr || addr === '0x00')
    ) {
      const srcChainAddr = $selectedToken.addresses.find(
        (chainAddress) => chainAddress.chainId === $toChain.id,
      ).address;

      const tokenVault = new Contract(
        tokenVaults[$fromChain.id],
        TokenVaultABI,
        $signer,
      );

      const bridged = await tokenVault.canonicalToBridged(
        $toChain.id,
        srcChainAddr,
      );

      addr = bridged;
    }
    return addr;
  }

  async function getUserBalance(
    signer: ethers.Signer,
    token: Token,
    fromChain: Chain,
  ) {
    if (signer && token) {
      if (token.symbol == ETHToken.symbol) {
        const userBalance = await signer.getBalance('latest');
        tokenBalance = ethers.utils.formatEther(userBalance);
      } else {
        const addr = await addrForToken();
        if (addr == ethers.constants.AddressZero) {
          tokenBalance = '0';
          return;
        }
        const contract = new Contract(addr, ERC20_ABI, signer);
        const userBalance = await contract.balanceOf(await signer.getAddress());
        tokenBalance = ethers.utils.formatUnits(userBalance, token.decimals);
      }
    }
  }

  async function checkAllowance(
    amt: string,
    token: Token,
    bridgeType: BridgeType,
    fromChain: Chain,
    signer: Signer,
  ) {
    if (!fromChain || !amt || !token || !bridgeType || !signer) return false;

    const addr = await addrForToken();
    const allowance = await $activeBridge.RequiresAllowance({
      amountInWei: ethers.utils.parseUnits(amt, token.decimals),
      signer: signer,
      contractAddress: addr,
      spenderAddress: tokenVaults[fromChain.id],
    });
    return allowance;
  }

  async function isBtnDisabled(
    signer: Signer,
    amount: string,
    token: Token,
    tokenBalance: string,
    requiresAllowance: boolean,
    memoError: string,
    fromChain: Chain,
  ) {
    if (!signer) return true;
    if (!tokenBalance) return true;
    if (!fromChain) return true;
    const chainId = fromChain.id;

    if (!chainId || !chains[chainId.toString()]) return true;

    if (!(await isOnCorrectChain(signer, fromChain.id))) return true;

    if (!amount || ethers.utils.parseUnits(amount).eq(BigNumber.from(0)))
      return true;
    if (isNaN(parseFloat(amount))) return true;

    if (
      BigNumber.from(ethers.utils.parseUnits(tokenBalance, token.decimals)).lt(
        ethers.utils.parseUnits(amount, token.decimals),
      )
    )
      return true;
    if (memoError) {
      return true;
    }

    return false;
  }

  async function approve() {
    try {
      loading = true;
      if (!requiresAllowance)
        throw Error('does not require additional allowance');

      const tx = await $activeBridge.Approve({
        amountInWei: ethers.utils.parseUnits(amount, $selectedToken.decimals),
        signer: $signer,
        contractAddress: await addrForToken(),
        spenderAddress: tokenVaults[$fromChain.id],
      });

      pendingTransactions.add(tx, () => successToast('Transaction completed!'));

      successToast($_('toast.transactionSent'));
      await $signer.provider.waitForTransaction(tx.hash, 1);

      requiresAllowance = false;
    } catch (e) {
      console.error(e);
      errorToast($_('toast.errorSendingTransaction'));
    } finally {
      loading = false;
    }
  }

  async function checkUserHasEnoughBalance(
    bridgeOpts: BridgeOpts,
  ): Promise<boolean> {
    try {
      const gasEstimate = await $activeBridge.EstimateGas({
        ...bridgeOpts,
        amountInWei: BigNumber.from(1),
      });
      const feeData = await fetchFeeData();
      const requiredGas = gasEstimate.mul(feeData.gasPrice);
      const userBalance = await $signer.getBalance('latest');

      let balanceAvailableForTx = userBalance;

      if ($selectedToken.symbol === ETHToken.symbol) {
        balanceAvailableForTx = userBalance.sub(
          ethers.utils.parseEther(amount),
        );
      }

      return balanceAvailableForTx.gte(requiredGas);
    } catch (e) {
      return false;
    }
  }

  async function bridge() {
    try {
      loading = true;
      if (requiresAllowance) throw Error('requires additional allowance');
      if (showTo && !ethers.utils.isAddress(to)) {
        throw Error('Invalid custom recipient address');
      }

      if (!(await isOnCorrectChain($signer, $fromChain.id))) {
        errorToast('You are connected to the wrong chain in your wallet');
        return;
      }

      const amountInWei = ethers.utils.parseUnits(
        amount,
        $selectedToken.decimals,
      );

      const provider = providers[$toChain.id];
      const destTokenVaultAddress = tokenVaults[$toChain.id];
      let isBridgedTokenAlreadyDeployed =
        await checkIfTokenIsDeployedCrossChain(
          $selectedToken,
          provider,
          destTokenVaultAddress,
          $toChain,
          $fromChain,
        );

      const bridgeAddress = chains[$fromChain.id].bridgeAddress;
      const tokenVaultAddress = tokenVaults[$fromChain.id];

      const bridgeOpts: BridgeOpts = {
        amountInWei: amountInWei,
        signer: $signer,
        tokenAddress: await addrForToken(),
        fromChainId: $fromChain.id,
        toChainId: $toChain.id,
        tokenVaultAddress: tokenVaultAddress,
        bridgeAddress: bridgeAddress,
        processingFeeInWei: getProcessingFee(),
        memo: memo,
        isBridgedTokenAlreadyDeployed,
        to: showTo && to ? to : await $signer.getAddress(),
      };

      const doesUserHaveEnoughBalance = await checkUserHasEnoughBalance(
        bridgeOpts,
      );

      if (!doesUserHaveEnoughBalance) {
        errorToast('Insufficient ETH balance');
        return;
      }

      const tx = await $activeBridge.Bridge(bridgeOpts);

      // tx.chainId is not set immediately but we need it later. set it
      // manually.
      tx.chainId = $fromChain.id;
      const userAddress = await $signer.getAddress();
      let transactions: BridgeTransaction[] =
        await storageService.getAllByAddress(userAddress);

      let bridgeTransaction: BridgeTransaction = {
        fromChainId: $fromChain.id,
        toChainId: $toChain.id,
        symbol: $selectedToken.symbol,
        amountInWei: amountInWei,
        from: tx.from,
        hash: tx.hash,
        status: MessageStatus.New,
      };
      if (!transactions) {
        transactions = [bridgeTransaction];
      } else {
        transactions.push(bridgeTransaction);
      }

      storageService.updateStorageByAddress(userAddress, transactions);

      pendingTransactions.add(tx, () => successToast('Transaction completed!'));

      const allTransactions = $transactionsStore;

      // get full BridgeTransaction object
      bridgeTransaction = await storageService.getTransactionByHash(
        userAddress,
        tx.hash,
      );

      transactionsStore.set([bridgeTransaction, ...allTransactions]);

      successToast($_('toast.transactionSent'));
      await $signer.provider.waitForTransaction(tx.hash, 1);
      memo = '';
    } catch (e) {
      console.error(e);
      errorToast($_('toast.errorSendingTransaction'));
    } finally {
      loading = false;
    }
  }

  async function useFullAmount() {
    if ($selectedToken.symbol === ETHToken.symbol) {
      try {
        const feeData = await fetchFeeData();
        const gasEstimate = await $activeBridge.EstimateGas({
          amountInWei: BigNumber.from(1),
          signer: $signer,
          tokenAddress: await addrForToken(),
          fromChainId: $fromChain.id,
          toChainId: $toChain.id,
          tokenVaultAddress: tokenVaults[$fromChain.id],
          processingFeeInWei: getProcessingFee(),
          memo: memo,
          to: showTo && to ? to : await $signer.getAddress(),
        });

        const requiredGas = gasEstimate.mul(feeData.gasPrice);
        const userBalance = await $signer.getBalance('latest');
        const processingFee = getProcessingFee();
        let balanceAvailableForTx = userBalance.sub(requiredGas);

        if (processingFee) {
          balanceAvailableForTx = balanceAvailableForTx.sub(processingFee);
        }

        amount = ethers.utils.formatEther(balanceAvailableForTx);
        amountInput.value = ethers.utils.formatEther(balanceAvailableForTx);
      } catch (error) {
        console.error(error);

        // In case of error default to using the full amount of ETH available.
        // The user would still not be able to make the restriction and will have to manually set the amount.
        amount = tokenBalance;
        amountInput.value = tokenBalance.toString();
      }
    } else {
      amount = tokenBalance;
      amountInput.value = tokenBalance.toString();
    }
  }

  function updateAmount(e: any) {
    amount = (e.target.value as number).toString();
  }

  function getProcessingFee() {
    if (feeMethod === ProcessingFeeMethod.NONE) {
      return undefined;
    }

    return BigNumber.from(ethers.utils.parseEther(feeAmount));
  }

  $: getUserBalance($signer, $selectedToken, $fromChain);

  $: isBtnDisabled(
    $signer,
    amount,
    $selectedToken,
    tokenBalance,
    requiresAllowance,
    memoError,
    $fromChain,
  )
    .then((d) => (btnDisabled = d))
    .catch((e) => console.error(e));

  $: checkAllowance(amount, $selectedToken, $bridgeType, $fromChain, $signer)
    .then((a) => (requiresAllowance = a))
    .catch((e) => console.error(e));

  // TODO: we need to simplify this crazy condition
  $: showFaucet =
    $fromChain && // chain selected?
    $fromChain.id === L1_CHAIN_ID && // are we in L1?
    $selectedToken.symbol !== ETHToken.symbol && // bridging ERC20?
    $signer && // wallet connected?
    tokenBalance &&
    ethers.utils
      .parseUnits(tokenBalance, $selectedToken.decimals)
      .eq(BigNumber.from(0)); // balance == 0?
</script>

<div class="form-control my-4 md:my-8">
  <label class="label" for="amount">
    <span class="label-text">{$_('bridgeForm.fieldLabel')}</span>

    {#if $signer && tokenBalance}
      <div class="label-text ">
        <span>
          {$_('bridgeForm.balance')}:
          {tokenBalance.length > 10
            ? `${truncateString(tokenBalance, 6)}...`
            : tokenBalance}
          {$selectedToken.symbol}
        </span>

        <button
          class="btn btn-xs rounded-md hover:border-accent text-xs ml-1 h-[20px]"
          on:click={useFullAmount}>
          {$_('bridgeForm.maxLabel')}
        </button>
      </div>
    {/if}
  </label>

  <label
    class="input-group relative rounded-lg bg-dark-2 justify-between items-center pr-4">
    <input
      type="number"
      placeholder="0.01"
      min="0"
      on:input={updateAmount}
      class="input input-primary bg-dark-2 input-md md:input-lg w-full focus:ring-0 border-dark-2"
      name="amount"
      bind:this={amountInput} />
    <SelectToken />
  </label>
</div>

{#if showFaucet}
  <div class="flex" style="flex-direction:row-reverse">
    <div class="flex items-start">
      <button class="btn" on:click={() => (isFaucetModalOpen = true)}>
        <Funnel class="mr-2" /> Faucet
      </button>
    </div>
  </div>

  <FaucetModal
    onMint={async () =>
      await getUserBalance($signer, $selectedToken, $fromChain)}
    bind:isOpen={isFaucetModalOpen} />
{/if}

<To bind:showTo bind:to />

<ProcessingFee bind:method={feeMethod} bind:amount={feeAmount} />

<Memo bind:memo bind:memoError />

{#if loading}
  <Button type="accent" size="lg" class="w-full" disabled={true}>
    <LottiePlayer
      src="/lottie/loader.json"
      autoplay={true}
      loop={true}
      controls={false}
      renderer="svg"
      background="transparent"
      height={26}
      width={26}
      controlsLayout={[]} />
  </Button>
{:else if !requiresAllowance}
  <Button
    type="accent"
    size="lg"
    class="w-full"
    on:click={bridge}
    disabled={btnDisabled}>
    {$_('home.bridge')}
  </Button>
{:else}
  <Button
    type="accent"
    class="w-full"
    on:click={approve}
    disabled={btnDisabled}>
    {$_('home.approve')}
  </Button>
{/if}

<style>
  /* hide number input arrows */
  input[type='number']::-webkit-outer-spin-button,
  input[type='number']::-webkit-inner-spin-button {
    -webkit-appearance: none;
    margin: 0;
    -moz-appearance: textfield !important;
  }

  .btn.btn-accent.approve-btn {
    background-color: #4c1d95;
    border-color: #4c1d95;
    color: #ffffff;
  }

  .btn.btn-accent.approve-btn:hover {
    background-color: #5b21b6;
    border-color: #5b21b6;
  }
</style><|MERGE_RESOLUTION|>--- conflicted
+++ resolved
@@ -1,12 +1,7 @@
 <script lang="ts">
   import { _ } from 'svelte-i18n';
   import { LottiePlayer } from '@lottiefiles/svelte-lottie-player';
-
-<<<<<<< HEAD
   import { selectedToken } from '../../store/token';
-=======
-  import { token } from '../../store/token';
->>>>>>> f5f7b7ee
   import { fromChain, toChain } from '../../store/chain';
   import { activeBridge, bridgeType } from '../../store/bridge';
   import { signer } from '../../store/signer';
@@ -22,11 +17,7 @@
   import {
     pendingTransactions,
     transactions as transactionsStore,
-<<<<<<< HEAD
   } from '../../store/transaction';
-=======
-  } from '../../store/transactions';
->>>>>>> f5f7b7ee
   import Memo from './Memo.svelte';
   import ERC20_ABI from '../../constants/abi/ERC20';
   import TokenVaultABI from '../../constants/abi/TokenVault';
@@ -46,10 +37,7 @@
   import { isOnCorrectChain } from '../../utils/isOnCorrectChain';
   import { ProcessingFeeMethod } from '../../domain/fee';
   import Button from '../buttons/Button.svelte';
-<<<<<<< HEAD
   import { storageService } from '../../storage/services';
-=======
->>>>>>> f5f7b7ee
 
   let amount: string;
   let amountInput: HTMLInputElement;
