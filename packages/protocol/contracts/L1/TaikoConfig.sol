// SPDX-License-Identifier: MIT
//  _____     _ _         _         _
// |_   _|_ _(_) |_____  | |   __ _| |__ ___
//   | |/ _` | | / / _ \ | |__/ _` | '_ (_-<
//   |_|\__,_|_|_\_\___/ |____\__,_|_.__/__/

pragma solidity ^0.8.18;

import {TaikoData} from "../L1/TaikoData.sol";

library TaikoConfig {
    function getConfig() internal pure returns (TaikoData.Config memory) {
        return
            TaikoData.Config({
                chainId: 167,
                // Two weeks if avg block time is 10 seconds
                maxNumProposedBlocks: 120960,
                ringBufferSize: 120960 + 10,
                maxNumVerifiedBlocks: 4096,
                //Each time one more block is verified, there will be ~20k
                // more gas cost.
                maxVerificationsPerTx: 10,
                // Set it to 6M, since its the upper limit of the Alpha-2
                // testnet's circuits.
                blockMaxGasLimit: 6000000,
                gasTargetPerSecond: 30000000,
                gasAdjustmentFactor: (30000000 * 200) ** 2 * 5000000000,
                //   Set it to 79  (+1 TaikoL2.anchor transaction = 80),
                // and 80 is the upper limit of the Alpha-2 testnet's circuits.
                maxTransactionsPerBlock: 79,
                // Set it to 120KB, since 128KB is the upper size limit
                // of a geth transaction, so using 120KB for the proposed
                // transactions list calldata, 8K for the remaining tx fields.
                maxBytesPerTxList: 120000,
                minTxGasLimit: 21000,
                slotSmoothingFactor: 946649,
                // 100 basis points or 1%
                rewardBurnBips: 100,
                // Moving average factors
                feeBaseMAF: 1024,
<<<<<<< HEAD
                constantFeeRewardBlocks: 1024,
=======
>>>>>>> 97330afa
                txListCacheExpiry: 0,
                proofTimeTarget: 85, // 85s based on A2 testnet status
                adjustmentQuotient: 16,
                enableSoloProposer: false,
                enableOracleProver: true,
                enableTokenomics: true,
                skipZKPVerification: false,
                allowMinting: true,
                useTimeWeightedReward: false,
                provingConfig: TaikoData.FeeConfig({
                    avgTimeMAF: 1024,
                    dampingFactorBips: 2500 // [75% -> 125%]
                })
            });
    }
}<|MERGE_RESOLUTION|>--- conflicted
+++ resolved
@@ -38,10 +38,6 @@
                 rewardBurnBips: 100,
                 // Moving average factors
                 feeBaseMAF: 1024,
-<<<<<<< HEAD
-                constantFeeRewardBlocks: 1024,
-=======
->>>>>>> 97330afa
                 txListCacheExpiry: 0,
                 proofTimeTarget: 85, // 85s based on A2 testnet status
                 adjustmentQuotient: 16,
