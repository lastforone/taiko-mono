// SPDX-License-Identifier: MIT
//  _____     _ _         _         _
// |_   _|_ _(_) |_____  | |   __ _| |__ ___
//   | |/ _` | | / / _ \ | |__/ _` | '_ (_-<
//   |_|\__,_|_|_\_\___/ |____\__,_|_.__/__/

pragma solidity ^0.8.18;

import {AddressResolver} from "../../common/AddressResolver.sol";
import {LibTokenomics} from "./LibTokenomics.sol";
import {LibUtils} from "./LibUtils.sol";
import {
    SafeCastUpgradeable
} from "@openzeppelin/contracts-upgradeable/utils/math/SafeCastUpgradeable.sol";
import {TaikoData} from "../TaikoData.sol";

library LibProposing {
    using SafeCastUpgradeable for uint256;
    using LibUtils for TaikoData.State;

    event BlockProposed(uint256 indexed id, TaikoData.BlockMetadata meta);

    error L1_ID();
    error L1_INSUFFICIENT_TOKEN();
    error L1_INVALID_METADATA();
    error L1_NOT_SOLO_PROPOSER();
    error L1_TOO_MANY_BLOCKS();
    error L1_TX_LIST_HASH();
    error L1_TX_LIST();

    function proposeBlock(
        TaikoData.State storage state,
        TaikoData.Config memory config,
        AddressResolver resolver,
        TaikoData.BlockMetadataInput memory input,
        bytes calldata txList
    ) internal {
        // For alpha-2 testnet, the network only allows an special address
        // to propose but anyone to prove. This is the first step of testing
        // the tokenomics.
        if (
            config.enableSoloProposer &&
            msg.sender != resolver.resolve("solo_proposer", false)
        ) revert L1_NOT_SOLO_PROPOSER();

        if (txList.length > config.maxBytesPerTxList) revert L1_TX_LIST();

        if (
            input.beneficiary == address(0) ||
            input.gasLimit > config.blockMaxGasLimit
        ) revert L1_INVALID_METADATA();

        // We need txListHash as with EIP-4844, txList is no longer
        // accssible to EVM.
        if (input.txListHash != keccak256(txList)) revert L1_TX_LIST_HASH();

        if (state.nextBlockId >= state.lastBlockId + config.maxNumBlocks)
            revert L1_TOO_MANY_BLOCKS();

        // After The Merge, L1 mixHash contains the prevrandao
        // from the beacon chain. Since multiple Taiko blocks
        // can be proposed in one Ethereum block, we need to
        // add salt to this random number as L2 mixHash
        uint256 mixHash;
        unchecked {
            mixHash = block.prevrandao * state.nextBlockId;
        }

        TaikoData.BlockMetadata memory meta = TaikoData.BlockMetadata({
            id: state.nextBlockId,
            l1Height: uint64(block.number - 1),
            l1Hash: blockhash(block.number - 1),
            beneficiary: input.beneficiary,
            txListHash: input.txListHash,
            mixHash: bytes32(mixHash),
            gasLimit: input.gasLimit,
            timestamp: uint64(block.timestamp)
        });

        uint256 deposit;
        if (config.enableTokenomics) {
            uint256 newFeeBase;
            {
                uint256 fee;
                (newFeeBase, fee, deposit) = LibTokenomics.getBlockFee(
                    state,
                    config
                );

                uint256 burnAmount = fee + deposit;
                if (state.balances[msg.sender] <= burnAmount)
                    revert L1_INSUFFICIENT_TOKEN();

                state.balances[msg.sender] -= burnAmount;
            }
            // Update feeBase and avgBlockTime
            state.feeBaseTwei = LibUtils
                .movingAverage({
                    maValue: state.feeBaseTwei,
                    newValue: LibTokenomics.toTwei(newFeeBase),
                    maf: config.feeBaseMAF
                })
                .toUint64();
        }

        state.proposedBlocks[
            state.nextBlockId % config.maxNumBlocks
        ] = TaikoData.ProposedBlock({
<<<<<<< HEAD
            metaHash: keccak256(abi.encode(meta)),
=======
            metaHash: LibUtils.hashMetadata(meta),
>>>>>>> cb041096
            deposit: deposit,
            proposer: msg.sender,
            proposedAt: meta.timestamp,
            nextForkChoiceId: 1
        });

<<<<<<< HEAD
        {
            uint256 time = LibUtils.getLastProposedAt(state, config);
            unchecked {
                time = (meta.timestamp - time) * 1000;
            }
            state.avgBlockTimeRT = LibUtils
                .movingAverage({
                    maValue: state.avgBlockTimeRT,
                    newValue: time,
=======
        if (state.lastProposedAt > 0) {
            uint256 blockTime;
            unchecked {
                blockTime = (meta.timestamp - state.lastProposedAt) * 1000;
            }
            state.avgBlockTime = LibUtils
                .movingAverage({
                    maValue: state.avgBlockTime,
                    newValue: blockTime,
>>>>>>> cb041096
                    maf: config.proposingConfig.avgTimeMAF
                })
                .toUint64();
        }
<<<<<<< HEAD
=======

        state.lastProposedAt = meta.timestamp;
>>>>>>> cb041096

        emit BlockProposed(state.nextBlockId, meta);
        unchecked {
            ++state.nextBlockId;
        }
    }

    function getProposedBlock(
        TaikoData.State storage state,
        uint256 maxNumBlocks,
        uint256 id
    ) internal view returns (TaikoData.ProposedBlock storage) {
        if (id <= state.lastBlockId || id >= state.nextBlockId) {
            revert L1_ID();
        }

        return state.proposedBlocks[id % maxNumBlocks];
    }
}<|MERGE_RESOLUTION|>--- conflicted
+++ resolved
@@ -106,18 +106,13 @@
         state.proposedBlocks[
             state.nextBlockId % config.maxNumBlocks
         ] = TaikoData.ProposedBlock({
-<<<<<<< HEAD
-            metaHash: keccak256(abi.encode(meta)),
-=======
             metaHash: LibUtils.hashMetadata(meta),
->>>>>>> cb041096
             deposit: deposit,
             proposer: msg.sender,
             proposedAt: meta.timestamp,
             nextForkChoiceId: 1
         });
 
-<<<<<<< HEAD
         {
             uint256 time = LibUtils.getLastProposedAt(state, config);
             unchecked {
@@ -127,26 +122,10 @@
                 .movingAverage({
                     maValue: state.avgBlockTimeRT,
                     newValue: time,
-=======
-        if (state.lastProposedAt > 0) {
-            uint256 blockTime;
-            unchecked {
-                blockTime = (meta.timestamp - state.lastProposedAt) * 1000;
-            }
-            state.avgBlockTime = LibUtils
-                .movingAverage({
-                    maValue: state.avgBlockTime,
-                    newValue: blockTime,
->>>>>>> cb041096
                     maf: config.proposingConfig.avgTimeMAF
                 })
                 .toUint64();
         }
-<<<<<<< HEAD
-=======
-
-        state.lastProposedAt = meta.timestamp;
->>>>>>> cb041096
 
         emit BlockProposed(state.nextBlockId, meta);
         unchecked {
