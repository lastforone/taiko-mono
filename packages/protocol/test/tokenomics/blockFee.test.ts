import { expect } from "chai";
import { SimpleChannel } from "channel-ts";
import { BigNumber, ethers } from "ethers";
import { AddressManager, TaikoL1 } from "../../typechain";
import { TestTaikoToken } from "../../typechain/TestTaikoToken";
import blockListener from "../utils/blockListener";
import { onNewL2Block } from "../utils/onNewL2Block";
import Proposer from "../utils/proposer";

import { initIntegrationFixture } from "../utils/fixture";
import sleep from "../utils/sleep";
import { deployTaikoL1 } from "../utils/taikoL1";

describe("tokenomics: blockFee", function () {
    let taikoL1: TaikoL1;
    let l2Provider: ethers.providers.JsonRpcProvider;
    let proposerSigner: any;
    let genesisHeight: number;
    let genesisHash: string;
    let taikoTokenL1: TestTaikoToken;
    let l1AddressManager: AddressManager;
    let interval: any;
    let chan: SimpleChannel<number>;
    /* eslint-disable-next-line */
    let config: Awaited<ReturnType<TaikoL1["getConfig"]>>;
    let proposer: Proposer;

    beforeEach(async () => {
        ({
            taikoL1,
            l2Provider,
            proposerSigner,
            genesisHeight,
            genesisHash,
            taikoTokenL1,
            l1AddressManager,
            interval,
            chan,
            config,
            proposer,
        } = await initIntegrationFixture(true, true));
    });

    afterEach(() => clearInterval(interval));

    it("expects getBlockFee to return the initial feeBase at time of contract deployment", async function () {
        // deploy a new instance of TaikoL1 so no blocks have passed.
        const tL1 = await deployTaikoL1(l1AddressManager, genesisHash, true);
        const blockFee = await tL1.getBlockFee();
        expect(blockFee).to.be.eq(0);
    });

    it("block fee should increase as the halving period passes, while no blocks are proposed", async function () {
        const iterations: number = 5;
        const period: number = config.bootstrapDiscountHalvingPeriod
            .mul(1000)
            .toNumber();

        let lastBlockFee: BigNumber = await taikoL1.getBlockFee();

        for (let i = 0; i < iterations; i++) {
            await sleep(period);
            const blockFee = await taikoL1.getBlockFee();
            expect(blockFee).to.be.gt(lastBlockFee);
            lastBlockFee = blockFee;
        }
    });

    it(
        "proposes blocks on interval, proposer's balance for TkoToken should decrease as it pays proposer fee, " +
            "proofReward should increase since more slots are used and " +
            "no proofs have been submitted",
        async function () {
            // get the initial tkoBalance, which should decrease every block proposal
            let lastProposerBalance = await taikoTokenL1.balanceOf(
                await proposerSigner.getAddress()
            );

            let lastProofReward = BigNumber.from(0);

            // we want to wait for enough blocks until the blockFee is no longer 0, then run our
            // tests.
            while ((await taikoL1.getBlockFee()).eq(0)) {
                await sleep(500);
            }

            l2Provider.on("block", blockListener(chan, genesisHeight));
            /* eslint-disable-next-line */
            for await (const blockNumber of chan) {
                if (
                    blockNumber >
                    genesisHeight + (config.maxNumBlocks.toNumber() - 1)
                ) {
                    break;
                }
                const { newProposerBalance, newProofReward } =
                    await onNewL2Block(
                        l2Provider,
                        blockNumber,
                        proposer,
                        taikoL1,
                        proposerSigner,
                        taikoTokenL1
                    );

                // console.log("lastProposerBalance", lastProposerBalance);
                // console.log("newProposerBalance", newProposerBalance);

                expect(newProposerBalance).to.be.lt(lastProposerBalance);

<<<<<<< HEAD
                // console.log("lastBlockFee", lastBlockFee);
                // console.log("newBlockFee", newBlockFee);

                expect(newBlockFee).to.be.gt(lastBlockFee);

                // console.log("lastProofReward", lastProofReward);
                // console.log("newProofReward", newProofReward);

=======
                console.log("lastProofReward", lastProofReward);
                console.log("newProofReward", newProofReward);
>>>>>>> 8b753ee0
                expect(newProofReward).to.be.gt(lastProofReward);

                lastProofReward = newProofReward;
                lastProposerBalance = newProposerBalance;
            }
        }
    );
});<|MERGE_RESOLUTION|>--- conflicted
+++ resolved
@@ -108,19 +108,14 @@
 
                 expect(newProposerBalance).to.be.lt(lastProposerBalance);
 
-<<<<<<< HEAD
                 // console.log("lastBlockFee", lastBlockFee);
                 // console.log("newBlockFee", newBlockFee);
 
-                expect(newBlockFee).to.be.gt(lastBlockFee);
+                // expect(newBlockFee).to.be.gt(lastBlockFee);
 
                 // console.log("lastProofReward", lastProofReward);
                 // console.log("newProofReward", newProofReward);
 
-=======
-                console.log("lastProofReward", lastProofReward);
-                console.log("newProofReward", newProofReward);
->>>>>>> 8b753ee0
                 expect(newProofReward).to.be.gt(lastProofReward);
 
                 lastProofReward = newProofReward;
